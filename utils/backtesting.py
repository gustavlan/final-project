--- conflicted
+++ resolved
@@ -164,33 +164,8 @@
     return allocation
 
 
-<<<<<<< HEAD
-def dynamic_market_timing_strategy_macro(
-    df: pd.DataFrame,
-    macro_df: pd.DataFrame,
-    etf_ticker: Optional[str] = None,
-) -> pd.Series:
-    """Return allocations using momentum, macro data and liquidity.
-
-    Parameters
-    ----------
-    df : pd.DataFrame
-        Price data containing ``Date`` and ``Close`` columns.
-    macro_df : pd.DataFrame
-        DataFrame of macroeconomic data with ``date`` and ``value`` columns.
-    etf_ticker : str, optional
-        Optional ETF ticker used for volume if index volume is missing.
-
-    Returns
-    -------
-    pd.Series
-        Series of allocation weights aligned to ``df``'s index.
-    """
-
-=======
 def dynamic_market_timing_strategy_macro(df, macro_df, etf_ticker=None):
     """Vectorised market timing strategy using price and macro signals."""
->>>>>>> a725aa50
     lookback = 20
 
     df = df.copy()
@@ -199,7 +174,6 @@
 
     macro_df = macro_df.copy()
     macro_df['date'] = pd.to_datetime(macro_df['date'])
-<<<<<<< HEAD
     macro_df.sort_values(by='date', inplace=True)
     
     allocations: list[float] = []
@@ -260,7 +234,6 @@
             
     # Return a series that aligns with the input DataFrame's index
     return pd.Series(allocations, index=df.index)
-=======
 
     macro_df.sort_values('date', inplace=True)
 
@@ -308,7 +281,6 @@
 
     return pd.Series(allocation, index=df.index)
 
->>>>>>> a725aa50
 
 def dynamic_macro_strategy(
     df: pd.DataFrame,
