import pandas as pd
import numpy as np
import math
import yfinance as yf  # For ETF liquidity data fetching

# In-memory cache for ETF volume data keyed by (ticker, start_date, end_date)
_etf_volume_cache = {}


def get_cached_etf_data(etf_ticker, start_date, end_date):
    """Retrieve ETF data using yfinance with simple in-memory caching."""
    key = (etf_ticker, str(start_date), str(end_date))
    if key not in _etf_volume_cache:
        data = yf.download(etf_ticker, start=start_date, end=end_date, group_by='column')
        data.reset_index(inplace=True)
        # Flatten MultiIndex columns if present
        if isinstance(data.columns, pd.MultiIndex):
            def flatten(col):
                return col[1] if isinstance(col, tuple) and len(col) > 1 else col

            data.columns = [flatten(col) for col in data.columns]
        _etf_volume_cache[key] = data
    return _etf_volume_cache[key]


def full_invested_strategy(df: pd.DataFrame):
    """Simple allocation strategy that is always fully invested."""
    # Return 1 for every row so broadcasting works in ``simple_backtest``.
    return 1

def simple_backtest(prices_df, allocation_strategy):
    """
    Naive buy & hold or dynamic backtest without macro data.
    
    Parameters:
        prices_df (DataFrame): Historical price data with a valid price column and Date column.
        allocation_strategy (function): Function that returns an allocation weight given the DataFrame.
    
    Returns:
        cumulative_return (float): The cumulative return of the strategy.
        alpha (float): The difference between cumulative return and average daily return.
        cumulative_series (Series): The cumulative returns over time.
    """
    # Ensure a proper Date column exists and sort by date
    if 'Date' not in prices_df.columns:
        prices_df.reset_index(inplace=True)
    prices_df['Date'] = pd.to_datetime(prices_df['Date'])
    prices_df.sort_values(by='Date', inplace=True)
    
    # Determine the correct price column
    if 'Close' in prices_df.columns:
        price_col = 'Close'
    elif 'Adj Close' in prices_df.columns:
        price_col = 'Adj Close'
    elif 'close' in prices_df.columns:
        price_col = 'close'
    elif 'adj close' in prices_df.columns:
        price_col = 'adj close'
    else:
        raise ValueError("No valid price column found in the price data.")
    
    # Drop rows with missing prices
    prices_df = prices_df.dropna(subset=[price_col])
    
    # Calculate daily returns and fill NaN for first row
    prices_df['returns'] = prices_df[price_col].pct_change().fillna(0)
    
    # Apply the allocation strategy to get a series of daily allocations
    allocation_series = allocation_strategy(prices_df)
    prices_df['strategy_returns'] = prices_df['returns'] * allocation_series
    
    cumulative_series = (prices_df['strategy_returns'] + 1).cumprod()
    if cumulative_series.empty:
        raise ValueError("Cumulative series is empty. Check your data and date range.")
    
    cumulative_return = cumulative_series.iloc[-1] - 1
    alpha = cumulative_return - prices_df['returns'].mean()
    
    return cumulative_return, alpha, cumulative_series


def dynamic_market_timing_strategy_advanced(df, etf_ticker=None):
    """
    Advanced market timing strategy using index data and ETF liquidity proxy.
    
    Parameters:
        df (DataFrame): Historical price data; must contain at least 'Close' and 'returns' columns.
        etf_ticker (str): Optional ETF ticker for liquidity proxy.
        
    Returns:
        allocation (float): Allocation weight between 0 and 1.
    """
    lookback = 20
    if len(df) < lookback + 1:
        return 1  # Not enough data; default to fully invested.
    
    # ---- Momentum Signal ----
    momentum = (df['Close'].iloc[-1] / df['Close'].iloc[-(lookback + 1)] - 1)
    momentum_signal = 1 / (1 + math.exp(-50 * momentum))
    
    # ---- Volatility Signal ----
    vol = df['returns'].iloc[-lookback:].std()
    target_vol = 0.02  # Target daily volatility (e.g., 2%)
    volatility_signal = target_vol / vol if vol > target_vol else 1
    volatility_signal = min(volatility_signal, 1)
    
    # ---- Liquidity Signal ----
    if 'Volume' in df.columns and not df['Volume'].isnull().all():
        recent_volume = df['Volume'].iloc[-1]
        avg_volume = df['Volume'].iloc[-lookback:].mean()
        liquidity_ratio = recent_volume / avg_volume if avg_volume > 0 else 1
        liquidity_signal = liquidity_ratio if liquidity_ratio >= 0.8 else liquidity_ratio / 0.8
        liquidity_signal = min(liquidity_signal, 1)
    else:
        # If index volume data is missing and an ETF ticker is provided, fetch ETF data.
        if etf_ticker:
            start_date = df['Date'].min()
            end_date = df['Date'].max()
            etf_data = get_cached_etf_data(etf_ticker, start_date, end_date)
            if 'Volume' in etf_data.columns and not etf_data['Volume'].isnull().all():
                sub_df = etf_data[(etf_data['Date'] >= start_date) & (etf_data['Date'] <= end_date)]
                recent_volume = sub_df['Volume'].iloc[-1]
                avg_volume = sub_df['Volume'].iloc[-lookback:].mean()
                liquidity_ratio = recent_volume / avg_volume if avg_volume > 0 else 1
                liquidity_signal = liquidity_ratio if liquidity_ratio >= 0.8 else liquidity_ratio / 0.8
                liquidity_signal = min(liquidity_signal, 1)
            else:
                liquidity_signal = 1
        else:
            liquidity_signal = 1
    
    allocation = momentum_signal * volatility_signal * liquidity_signal
    allocation = max(0, min(allocation, 1))
    return allocation


def dynamic_market_timing_strategy_macro(df, macro_df, etf_ticker=None):
    """Vectorised market timing strategy using price and macro signals."""
    lookback = 20

    df = df.copy()
    df['Date'] = pd.to_datetime(df['Date'])
    df.sort_values('Date', inplace=True)

    macro_df = macro_df.copy()
    macro_df['date'] = pd.to_datetime(macro_df['date'])
<<<<<<< HEAD
    macro_df.sort_values('date', inplace=True)

    # --- Price based calculations ---
    df['returns'] = df['Close'].pct_change().fillna(0)
    momentum = df['Close'].pct_change(periods=lookback)
    momentum_signal = np.tanh(10 * momentum)

    vol = df['returns'].rolling(lookback).std()
    target_vol = 0.02
    vol_scaling = target_vol / vol
    vol_scaling[vol <= target_vol] = 1

    # --- Macro data alignment and signals ---
    macro_series = pd.merge_asof(
        df[['Date']], macro_df[['date', 'value']], left_on='Date', right_on='date', direction='backward'
    )['value']

    macro_mean = macro_series.rolling(lookback).mean()
    macro_std = macro_series.rolling(lookback).std()
    macro_z = (macro_mean - macro_series) / macro_std.replace(0, np.nan)
    macro_signal = np.tanh(macro_z)

    # Replace initial NaNs with neutral values
    momentum_signal = momentum_signal.fillna(0)
    macro_signal = macro_signal.fillna(0)
    vol_scaling = vol_scaling.fillna(1)

    # --- Liquidity ---
    if 'Volume' in df.columns and not df['Volume'].isnull().all():
        avg_volume = df['Volume'].rolling(lookback).mean()
        liquidity_ratio = df['Volume'] / avg_volume
        liquidity_signal = np.where(liquidity_ratio >= 0.8, liquidity_ratio, liquidity_ratio / 0.8)
        liquidity_signal = np.minimum(liquidity_signal, 1)
        liquidity_signal = pd.Series(liquidity_signal, index=df.index).fillna(1)
    else:
        liquidity_signal = pd.Series(1, index=df.index)

    combined_signal = 0.5 * momentum_signal + 0.5 * macro_signal
    allocation = combined_signal * vol_scaling * liquidity_signal
    allocation = allocation.clip(-1, 1)

    # Until we have enough data, default to fully invested
    allocation.iloc[:lookback] = 1

    return pd.Series(allocation, index=df.index)
=======
    macro_df.sort_values(by='date', inplace=True)
    
    allocations = []
    n = len(df)
    
    for i in range(n):
        # Until we have enough data, default to fully long
        if i < lookback:
            allocations.append(1)
        else:
            window = df.iloc[i - lookback : i + 1].copy()
            # Ensure we have daily returns computed
            window['returns'] = window['Close'].pct_change().fillna(0)
            
            # --- Momentum Signal ---
            # Use the change from the first day in the window to the current day
            momentum = window['Close'].iloc[-1] / window['Close'].iloc[0] - 1
            momentum_signal = math.tanh(10 * momentum)  # scales to roughly -1 to 1
            
            # --- Macro Signal ---
            # Get macro data up to the current date
            current_date = window['Date'].iloc[-1]
            macro_values = macro_df[macro_df['date'] <= current_date]['value']
            if macro_values.empty or len(macro_values) < lookback:
                macro_signal = 0  # neutral if not enough macro data
            else:
                current_macro = macro_values.iloc[-1]
                # Use the last 'lookback' days from the macro series
                macro_window = macro_df[macro_df['date'] <= current_date].tail(lookback)
                rolling_avg = macro_window['value'].mean()
                rolling_std = macro_window['value'].std()
                macro_z = (rolling_avg - current_macro) / (rolling_std if rolling_std != 0 else 1)
                macro_signal = math.tanh(macro_z)
            
            # --- Combine Signals ---
            combined_signal = 0.5 * momentum_signal + 0.5 * macro_signal
            
            # --- Volatility Scaling ---
            vol = window['returns'].std()
            target_vol = 0.02  # Target daily volatility
            vol_scaling = target_vol / vol if vol > target_vol else 1
            
            # --- Liquidity Signal ---
            if 'Volume' in window.columns and not window['Volume'].isnull().all():
                recent_volume = window['Volume'].iloc[-1]
                avg_volume = window['Volume'].mean()
                liquidity_ratio = recent_volume / avg_volume if avg_volume > 0 else 1
                liquidity_signal = liquidity_ratio if liquidity_ratio >= 0.8 else liquidity_ratio / 0.8
                liquidity_signal = min(liquidity_signal, 1)
            else:
                if etf_ticker:
                    start_date = window['Date'].min()
                    end_date = window['Date'].max()
                    etf_data = get_cached_etf_data(etf_ticker, start_date, end_date)
                    if 'Volume' in etf_data.columns and not etf_data['Volume'].isnull().all():
                        sub_df = etf_data[(etf_data['Date'] >= start_date) & (etf_data['Date'] <= end_date)]
                        recent_volume = sub_df['Volume'].iloc[-1]
                        avg_volume = sub_df['Volume'].mean()
                        liquidity_ratio = recent_volume / avg_volume if avg_volume > 0 else 1
                        liquidity_signal = liquidity_ratio if liquidity_ratio >= 0.8 else liquidity_ratio / 0.8
                        liquidity_signal = min(liquidity_signal, 1)
                    else:
                        liquidity_signal = 1
                else:
                    liquidity_signal = 1
            
            # --- Final Allocation ---
            allocation = combined_signal * vol_scaling * liquidity_signal
            # Clamp allocation between -1 (fully short) and 1 (fully long)
            allocation = max(-1, min(allocation, 1))
            allocations.append(allocation)
            
    # Return a series that aligns with the input DataFrame's index
    return pd.Series(allocations, index=df.index)
>>>>>>> 8bd718b6

def dynamic_macro_strategy(df, macro_df, etf_ticker=None):
    lookback = 20
    df = df.copy()
    df['Date'] = pd.to_datetime(df['Date'])
    df.sort_values(by='Date', inplace=True)
    
    macro_df = macro_df.copy()
    macro_df['date'] = pd.to_datetime(macro_df['date'])
    macro_df.sort_values(by='date', inplace=True)
    
    allocations = []
    n = len(df)
    
    for i in range(n):
        if i < lookback:
            allocations.append(1)
        else:
            current_date = df['Date'].iloc[i]
            macro_values = macro_df[macro_df['date'] <= current_date]['value']
            if macro_values.empty or len(macro_values) < lookback:
                allocation = 1
            else:
                current_macro = macro_values.iloc[-1]
                macro_window = macro_df[macro_df['date'] <= current_date].tail(lookback)
                rolling_avg = macro_window['value'].mean()
                rolling_std = macro_window['value'].std()
                macro_z = (rolling_avg - current_macro) / (rolling_std if rolling_std != 0 else 1)
                allocation = math.tanh(macro_z)
                allocation = max(-1, min(allocation, 1))
            allocations.append(allocation)
    return pd.Series(allocations, index=df.index)<|MERGE_RESOLUTION|>--- conflicted
+++ resolved
@@ -144,7 +144,7 @@
 
     macro_df = macro_df.copy()
     macro_df['date'] = pd.to_datetime(macro_df['date'])
-<<<<<<< HEAD
+
     macro_df.sort_values('date', inplace=True)
 
     # --- Price based calculations ---
@@ -190,82 +190,7 @@
     allocation.iloc[:lookback] = 1
 
     return pd.Series(allocation, index=df.index)
-=======
-    macro_df.sort_values(by='date', inplace=True)
-    
-    allocations = []
-    n = len(df)
-    
-    for i in range(n):
-        # Until we have enough data, default to fully long
-        if i < lookback:
-            allocations.append(1)
-        else:
-            window = df.iloc[i - lookback : i + 1].copy()
-            # Ensure we have daily returns computed
-            window['returns'] = window['Close'].pct_change().fillna(0)
-            
-            # --- Momentum Signal ---
-            # Use the change from the first day in the window to the current day
-            momentum = window['Close'].iloc[-1] / window['Close'].iloc[0] - 1
-            momentum_signal = math.tanh(10 * momentum)  # scales to roughly -1 to 1
-            
-            # --- Macro Signal ---
-            # Get macro data up to the current date
-            current_date = window['Date'].iloc[-1]
-            macro_values = macro_df[macro_df['date'] <= current_date]['value']
-            if macro_values.empty or len(macro_values) < lookback:
-                macro_signal = 0  # neutral if not enough macro data
-            else:
-                current_macro = macro_values.iloc[-1]
-                # Use the last 'lookback' days from the macro series
-                macro_window = macro_df[macro_df['date'] <= current_date].tail(lookback)
-                rolling_avg = macro_window['value'].mean()
-                rolling_std = macro_window['value'].std()
-                macro_z = (rolling_avg - current_macro) / (rolling_std if rolling_std != 0 else 1)
-                macro_signal = math.tanh(macro_z)
-            
-            # --- Combine Signals ---
-            combined_signal = 0.5 * momentum_signal + 0.5 * macro_signal
-            
-            # --- Volatility Scaling ---
-            vol = window['returns'].std()
-            target_vol = 0.02  # Target daily volatility
-            vol_scaling = target_vol / vol if vol > target_vol else 1
-            
-            # --- Liquidity Signal ---
-            if 'Volume' in window.columns and not window['Volume'].isnull().all():
-                recent_volume = window['Volume'].iloc[-1]
-                avg_volume = window['Volume'].mean()
-                liquidity_ratio = recent_volume / avg_volume if avg_volume > 0 else 1
-                liquidity_signal = liquidity_ratio if liquidity_ratio >= 0.8 else liquidity_ratio / 0.8
-                liquidity_signal = min(liquidity_signal, 1)
-            else:
-                if etf_ticker:
-                    start_date = window['Date'].min()
-                    end_date = window['Date'].max()
-                    etf_data = get_cached_etf_data(etf_ticker, start_date, end_date)
-                    if 'Volume' in etf_data.columns and not etf_data['Volume'].isnull().all():
-                        sub_df = etf_data[(etf_data['Date'] >= start_date) & (etf_data['Date'] <= end_date)]
-                        recent_volume = sub_df['Volume'].iloc[-1]
-                        avg_volume = sub_df['Volume'].mean()
-                        liquidity_ratio = recent_volume / avg_volume if avg_volume > 0 else 1
-                        liquidity_signal = liquidity_ratio if liquidity_ratio >= 0.8 else liquidity_ratio / 0.8
-                        liquidity_signal = min(liquidity_signal, 1)
-                    else:
-                        liquidity_signal = 1
-                else:
-                    liquidity_signal = 1
-            
-            # --- Final Allocation ---
-            allocation = combined_signal * vol_scaling * liquidity_signal
-            # Clamp allocation between -1 (fully short) and 1 (fully long)
-            allocation = max(-1, min(allocation, 1))
-            allocations.append(allocation)
-            
-    # Return a series that aligns with the input DataFrame's index
-    return pd.Series(allocations, index=df.index)
->>>>>>> 8bd718b6
+
 
 def dynamic_macro_strategy(df, macro_df, etf_ticker=None):
     lookback = 20
