--- conflicted
+++ resolved
@@ -6,16 +6,12 @@
 from utils.backtesting import (
     simple_backtest,
     full_invested_strategy,
-<<<<<<< HEAD
     dynamic_market_timing_strategy_macro,
-)
-=======
     dynamic_market_timing_strategy_advanced,
     _etf_volume_cache,
 )
 sys.path.append(os.path.abspath(os.path.join(os.path.dirname(__file__), '..')))
 
->>>>>>> 8bd718b6
 
 def test_simple_backtest():
     # Dummy DataFrame with controlled price data.
@@ -39,8 +35,7 @@
     # Test to compare the values (allowing small differences)
     np.testing.assert_almost_equal(cumulative_return, expected_cum_return, decimal=2)
 
-
-<<<<<<< HEAD
+    
 def test_dynamic_market_timing_strategy_macro_basic():
     """Ensure the macro strategy returns a valid allocation series."""
     dates = pd.date_range(start="2021-01-01", periods=30, freq="D")
@@ -55,7 +50,8 @@
     assert (alloc.iloc[:20] == 1).all()
     # Allocation bounds
     assert (alloc <= 1).all() and (alloc >= -1).all()
-=======
+
+    
 def test_etf_volume_caching(monkeypatch):
     """Ensure ETF data is fetched only once for repeated calls."""
     import pandas as pd
@@ -79,5 +75,4 @@
     dynamic_market_timing_strategy_advanced(df.copy(), etf_ticker='SPY')
 
     assert call_count['n'] == 1
-    assert ('SPY', str(df['Date'].min()), str(df['Date'].max())) in _etf_volume_cache
->>>>>>> 8bd718b6
+    assert ('SPY', str(df['Date'].min()), str(df['Date'].max())) in _etf_volume_cache